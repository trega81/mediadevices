--- conflicted
+++ resolved
@@ -41,40 +41,6 @@
 	lastErr     error
 }
 
-<<<<<<< HEAD
-type track struct {
-	localTrack LocalTrack
-	d          driver.Driver
-	sample     samplerFunc
-	encoder    codec.ReadCloser
-
-	onErrorHandler func(error)
-	err            error
-	mu             sync.Mutex
-	endOnce        sync.Once
-}
-
-func newTrack(opts *MediaDevicesOptions, d driver.Driver, constraints MediaTrackConstraints) (*track, error) {
-	var encoderBuilders []encoderBuilder
-	var rtpCodecs []*webrtc.RTPCodec
-	var buildSampler func(t LocalTrack) samplerFunc
-	var err error
-	switch r := d.(type) {
-	case driver.VideoRecorder:
-		rtpCodecs = opts.codecs[webrtc.RTPCodecTypeVideo]
-		buildSampler = newVideoSampler
-		encoderBuilders, err = newVideoEncoderBuilders(r, constraints)
-	case driver.AudioRecorder:
-		rtpCodecs = opts.codecs[webrtc.RTPCodecTypeAudio]
-		buildSampler = func(t LocalTrack) samplerFunc {
-			return newAudioSampler(t, constraints.Latency)
-		}
-		encoderBuilders, err = newAudioEncoderBuilders(r, constraints)
-	default:
-		return nil, fmt.Errorf("newTrack: invalid driver type")
-	}
-
-=======
 func newVideoTrack(d driver.Driver, constraints prop.Media) (*VideoTrack, error) {
 	err := d.Open()
 	if err != nil {
@@ -88,59 +54,16 @@
 	}
 
 	r, err := recorder.VideoRecord(constraints)
->>>>>>> 7e739a81
-	if err != nil {
-		d.Close()
-		return nil, err
-	}
-
-<<<<<<< HEAD
-	for _, builder := range encoderBuilders {
-		var matchedRTPCodec *webrtc.RTPCodec
-		for _, rtpCodec := range rtpCodecs {
-			if rtpCodec.Name == builder.name {
-				matchedRTPCodec = rtpCodec
-				break
-			}
-		}
-
-		if matchedRTPCodec == nil {
-			continue
-		}
-
-		localTrack, err := opts.trackGenerator(
-			matchedRTPCodec.PayloadType,
-			rand.Uint32(),
-			d.ID(),
-			matchedRTPCodec.Type.String(),
-			matchedRTPCodec,
-		)
-		if err != nil {
-			continue
-		}
-
-		encoder, err := builder.build()
-		if err != nil {
-			continue
-		}
-
-		t := track{
-			localTrack: localTrack,
-			sample:     buildSampler(localTrack),
-			encoder:    encoder,
-		}
-		go t.start()
-		return &t, nil
-	}
-
-	return nil, fmt.Errorf("newTrack: failed to to create")
-=======
+	if err != nil {
+		d.Close()
+		return nil, err
+	}
+
 	return &VideoTrack{
 		baseTrack:   baseTrack{d: d},
 		src:         r,
 		transformed: r,
 	}, nil
->>>>>>> 7e739a81
 }
 
 func (track *VideoTrack) Kind() TrackKind {
@@ -168,87 +91,6 @@
 	})
 }
 
-<<<<<<< HEAD
-func (t *track) start() {
-	var n int
-	var err error
-	buff := make([]byte, 1024)
-	for {
-		n, err = t.encoder.Read(buff)
-		if err != nil {
-			if e, ok := err.(*mio.InsufficientBufferError); ok {
-				buff = make([]byte, 2*e.RequiredSize)
-				continue
-			}
-
-			t.onError(err)
-			return
-		}
-
-		if err := t.sample(buff[:n]); err != nil {
-			t.onError(err)
-			return
-		}
-	}
-}
-
-func (t *track) Stop() {
-	t.d.Close()
-	t.encoder.Close()
-}
-
-func (t *track) Track() *webrtc.Track {
-	return t.localTrack.(*webrtc.Track)
-}
-
-func (t *track) LocalTrack() LocalTrack {
-	return t.localTrack
-}
-
-type encoderBuilder struct {
-	name  string
-	build func() (codec.ReadCloser, error)
-}
-
-func newVideoEncoderBuilders(vr driver.VideoRecorder, constraints MediaTrackConstraints) ([]encoderBuilder, error) {
-	r, err := vr.VideoRecord(constraints.Media)
-	if err != nil {
-		return nil, err
-	}
-
-	if constraints.VideoTransform != nil {
-		r = constraints.VideoTransform(r)
-	}
-
-	encoderBuilders := make([]encoderBuilder, len(constraints.VideoEncoderBuilders))
-	for i, b := range constraints.VideoEncoderBuilders {
-		encoderBuilders[i].name = b.Name()
-		encoderBuilders[i].build = func() (codec.ReadCloser, error) {
-			return b.BuildVideoEncoder(r, constraints.Media)
-		}
-	}
-	return encoderBuilders, nil
-}
-
-func newAudioEncoderBuilders(ar driver.AudioRecorder, constraints MediaTrackConstraints) ([]encoderBuilder, error) {
-	r, err := ar.AudioRecord(constraints.Media)
-	if err != nil {
-		return nil, err
-	}
-
-	if constraints.AudioTransform != nil {
-		r = constraints.AudioTransform(r)
-	}
-
-	encoderBuilders := make([]encoderBuilder, len(constraints.AudioEncoderBuilders))
-	for i, b := range constraints.AudioEncoderBuilders {
-		encoderBuilders[i].name = b.Name()
-		encoderBuilders[i].build = func() (codec.ReadCloser, error) {
-			return b.BuildAudioEncoder(r, constraints.Media)
-		}
-	}
-	return encoderBuilders, nil
-=======
 // TODO: implement copy in place
 func copyFrame(dst, src image.Image) image.Image { return src }
 
@@ -372,5 +214,4 @@
 
 func (t *baseTrack) Stop() {
 	t.d.Close()
->>>>>>> 7e739a81
 }